--- conflicted
+++ resolved
@@ -7,13 +7,8 @@
   </PropertyGroup>
 
   <ItemGroup>
-<<<<<<< HEAD
     <PackageReference Include="Microsoft.SemanticKernel" Version="1.65.0" />
-    <PackageReference Include="Microsoft.SemanticKernel.Abstractions" Version="1.64.0" />
-=======
-    <PackageReference Include="Microsoft.SemanticKernel" Version="1.64.0" />
     <PackageReference Include="Microsoft.SemanticKernel.Abstractions" Version="1.65.0" />
->>>>>>> b9a8371f
     <PackageReference Include="System.Text.Json" Version="8.0.6" />
   </ItemGroup>
 
